--- conflicted
+++ resolved
@@ -8,11 +8,7 @@
 
 setup(
     name='trustauthx',
-<<<<<<< HEAD
     version='0.5.0',
-=======
-    version='0.4.44',
->>>>>>> 4efb8c43
     description='Official connector SDK for TrustAuthx',
     long_description=long_description,
     long_description_content_type='text/markdown',  # This is important!
